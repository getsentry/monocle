--- conflicted
+++ resolved
@@ -120,13 +120,8 @@
     }
 
 class MonadConfig m where
-<<<<<<< HEAD
   mGetSecret :: "default env name" ::: Text -> "config env name" ::: Maybe Text -> m Secret
-  mReloadConfig :: FilePath -> m (m (Bool, [Index]))
-=======
-  mGetSecret :: Text -> Maybe Text -> m Secret
   mReloadConfig :: FilePath -> m (m (Bool, Config))
->>>>>>> f3ad2ee9
 
 instance MonadConfig IO where
   mGetSecret = getSecret
